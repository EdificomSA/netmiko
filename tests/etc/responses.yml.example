--- conflicted
+++ resolved
@@ -267,8 +267,6 @@
   enable_prompt: "console>"
   interface_ip: 172.16.16.16
   version_banner: "Serial Number"
-<<<<<<< HEAD
-=======
   multiple_line_output: ""
 
 huawei_smartax:
@@ -277,5 +275,4 @@
   enable_prompt: "ol01.test-lab.xyz#"
   interface_ip: 192.0.2.1
   version_banner: "VERSION :"
->>>>>>> bdd72bd8
   multiple_line_output: ""