--- conflicted
+++ resolved
@@ -207,14 +207,10 @@
   device_type: sophos_sfos
   ip: 172.16.16.16
   username: admin
-<<<<<<< HEAD
-  password: admin
-=======
   password: admin
 
 huawei_smartax:
   device_type: huawei_smartax
   ip: 192.0.2.1
   username: TEST
-  password: TEST
->>>>>>> bdd72bd8
+  password: TEST