--- conflicted
+++ resolved
@@ -327,9 +327,6 @@
 sophos_sfos:
   version: "system diagnostics show version-info"
   basic: "system diagnostics utilities route lookup 172.16.16.16"
-<<<<<<< HEAD
-  extended_output: "system diagnostics show version-info"
-=======
   extended_output: "system diagnostics show version-info"
 
 huawei_smartax:
@@ -338,5 +335,4 @@
   extended_output: "display version"
   config:
     - acl 2456
-  config_verification: "display current-configuration | include acl 2456"
->>>>>>> bdd72bd8
+  config_verification: "display current-configuration | include acl 2456"