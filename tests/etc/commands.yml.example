--- conflicted
+++ resolved
@@ -285,7 +285,6 @@
 dlink_ds:
   version: "show greeting_message"
   basic: "show ipif"
-<<<<<<< HEAD
   config:
     - enable command logging
   config_verification: "show config current_config include \"logging\""
@@ -298,8 +297,6 @@
     - enable command logging
   config_verification: "show config current_config include \"logging\""
   extended_output: "show config current_config"   # requires paging to be disabled
-=======
-  extended_output: "show config current_config"   # requires paging to be disabled
 
 ruijie_os:
   version: "show version"
@@ -312,5 +309,4 @@
   config_verification: "show run | inc logging buffer"
   save_config_cmd: 'write'
   save_config_confirm: False
-  save_config_response: 'OK'
->>>>>>> b51e9b67
+  save_config_response: 'OK'